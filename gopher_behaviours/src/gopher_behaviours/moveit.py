--- conflicted
+++ resolved
@@ -104,10 +104,10 @@
     def __init__(self, name):
         dodock = py_trees.Sequence("Dock/notify", [Dock("Dock"), NotifyComplete("Notify")])
         dockseq = py_trees.Sequence("Maybe dock", [WasDocked("Was I docked?"), dodock])
-        
+
         dopark = py_trees.Sequence("Park/notify", [Park("Park"), NotifyComplete("Notify")])
         parkseq = py_trees.Sequence("Maybe park", [py_trees.meta.inverter(WasDocked("Was I parked?")), dopark])
-        
+
         children = [parkseq, dockseq, WaitForCharge("Wait for help")]
         super(Finishing, self).__init__(name, children)
 
@@ -159,11 +159,9 @@
         else:  # anything else is a failure state
             return False
 
-<<<<<<< HEAD
-=======
     def abort(self):
         self.action_client.cancel_goal()
->>>>>>> bde6a747
+
 
 class IsDocked(py_trees.Behaviour):
     def __init__(self, name):
@@ -211,10 +209,10 @@
         # if the homebase to dock transform is unset, we didn't do an unparking
         # action - this could mean that the run was started without doing any
         # undock or unpark action
-        if self.blackboard.T_hb_to_parking == None:
+        if self.blackboard.T_hb_to_parking is None:
             self.not_unparked = True
             return
-            
+
         self.homebase = self.semantic_locations['homebase']
         # assume map frame is 0,0,0 with no rotation; translation of
         # homebase is the position of the homebase specified in semantic
@@ -334,6 +332,7 @@
         # unparking behaviour
         self.blackboard.T_hb_to_parking = None
 
+
 class Unpark(py_trees.Behaviour):
     def __init__(self, name):
         super(Unpark, self).__init__(name)
@@ -366,14 +365,8 @@
         # the homebase location regardless of whether dslam is initialised.
         self.hb_translation = (self.homebase.pose.x, self.homebase.pose.y, 0)
         # quaternion specified by rotating theta radians around the yaw axis
-<<<<<<< HEAD
         self.hb_rotation = tuple(tf.transformations.quaternion_about_axis(self.homebase.pose.theta, (0, 0, 1)))
-        while not self.last_dslam and not rospy.is_shutdown():
-            rospy.logdebug("Unpark : waiting for dslam state update")
-            rospy.sleep(2)
-=======
-        self.hb_rotation = tuple(tf.transformations.quaternion_about_axis(self.homebase.pose.theta, (0,0,1)))
-        
+
         rospy.logdebug("Unpark : waiting for dslam state update")
         rospy.sleep(2)
 
@@ -383,7 +376,6 @@
         else:
             rospy.logdebug("Unpark : got dslam message")
             self.dslam_initialised = self.last_dslam.state == dslam_msgs.Diagnostics.WORKING
->>>>>>> bde6a747
 
         if self.dslam_initialised and self.blackboard.unpark_success:
             # if dslam is initialised, the map->base_link transform gives us the
@@ -499,7 +491,7 @@
         # if the homebase to dock transform is unset, we didn't do a docking
         # action - this could mean that the run was started without doing any
         # undock or unpark action
-        if self.blackboard.T_homebase_to_dock == None:
+        if self.blackboard.T_homebase_to_dock is None:
             self.not_undocked = True
             return
 
@@ -610,8 +602,6 @@
             self.feedback_message = "Docking in progress"
             return py_trees.Status.RUNNING
 
-<<<<<<< HEAD
-=======
     def abort(self, new_status):
         motion_status = self.motion.get_status()
         if new_status == py_trees.Status.FAILURE and (motion_status == GoalStatus.PENDING or motion_status == GoalStatus.ACTIVE):
@@ -620,7 +610,7 @@
         # reset the homebase to dock transform to none so we can use it as a
         # flag to indicate that there was no undock performed
         self.blackboard.T_homebase_to_dock = None
->>>>>>> bde6a747
+
 
 class Undock(py_trees.Behaviour):
     """
@@ -718,9 +708,6 @@
             self.feedback_message = "Unocking in progress"
             return py_trees.Status.RUNNING
 
-<<<<<<< HEAD
-
-=======
     def abort(self, new_status):
         action_status = self.action_client.get_status()
         if motion_status == GoalStatus.PENDING or motion_status == GoalStatus.ACTIVE:
@@ -736,7 +723,6 @@
         self._notify_publisher.publish(gopher_std_msgs.Notification(led_pattern=gopher_std_msgs.Notification.FLASH_GREEN))
         return py_trees.Status.SUCCESS
         
->>>>>>> bde6a747
 class WaitForCharge(py_trees.Behaviour):
 
     def __init__(self, name):
@@ -746,13 +732,8 @@
         self._button_subscriber = rospy.Subscriber("/gopher/buttons/stop", std_msgs.Empty, self.button_callback)
         self.notify_timer = None
         self.button_pressed = False
-<<<<<<< HEAD
-        self.charge_state = somanet_msgs.SmartBatteryStatus.DISCHARGING
-
-=======
         self.charge_state = None
-        
->>>>>>> bde6a747
+
     def initialise(self):
         self.send_notification(None)
         # Notifications last for some amount of time before LEDs go back to
